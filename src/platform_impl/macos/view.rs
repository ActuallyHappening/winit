--- conflicted
+++ resolved
@@ -687,11 +687,7 @@
 
             self.update_modifiers(event, false);
 
-<<<<<<< HEAD
-            self.ivars().app_delegate.maybe_queue_with_user_app(move |app, event_loop|
-=======
             self.ivars().app_delegate.maybe_queue_with_handler(move |app, event_loop|
->>>>>>> c0c14aaf
                 app.device_event(event_loop, DEVICE_ID, DeviceEvent::MouseWheel { delta })
             );
             self.queue_event(WindowEvent::MouseWheel {
@@ -838,13 +834,8 @@
 
     fn queue_event(&self, event: WindowEvent) {
         let window_id = RootWindowId(self.window().id());
-<<<<<<< HEAD
-        self.ivars().app_delegate.maybe_queue_with_user_app(move |app, event_loop| {
-            app.window_event(event_loop, window_id, event)
-=======
         self.ivars().app_delegate.maybe_queue_with_handler(move |app, event_loop| {
             app.window_event(event_loop, window_id, event);
->>>>>>> c0c14aaf
         });
     }
 
