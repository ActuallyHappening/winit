--- conflicted
+++ resolved
@@ -2,13 +2,8 @@
 
 use simple_logger::SimpleLogger;
 use winit::{
-<<<<<<< HEAD
     event::{ElementState, Event, KeyEvent, WindowEvent},
     event_loop::{ControlFlow, EventLoop},
-=======
-    event::{ElementState, Event, KeyboardInput, WindowEvent},
-    event_loop::EventLoop,
->>>>>>> 6474891f
     window::{CursorIcon, WindowBuilder},
 };
 
